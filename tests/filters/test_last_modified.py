<<<<<<< HEAD
from datetime import datetime, timedelta

from mock import patch
=======
from unittest.mock import patch
>>>>>>> 0481c834

import pendulum

from organize.compat import Path
from organize.filters import LastModified


def test_min():
    now = pendulum.now()
    last_modified = LastModified(days=10, hours=12, mode="older")
    with patch.object(last_modified, "_last_modified") as mock_lm:
        mock_lm.return_value = now - pendulum.duration(days=10, hours=0)
        assert not last_modified.run(path=Path("~"))
        mock_lm.return_value = now - pendulum.duration(days=10, hours=13)
        assert last_modified.run(path=Path("~"))


def test_max():
    now = pendulum.now()
    last_modified = LastModified(days=10, hours=12, mode="newer")
    with patch.object(last_modified, "_last_modified") as mock_lm:
        mock_lm.return_value = now - pendulum.duration(days=10, hours=0)
        assert last_modified.run(path=Path("~"))
        mock_lm.return_value = now - pendulum.duration(days=10, hours=13)
        assert not last_modified.run(path=Path("~"))<|MERGE_RESOLUTION|>--- conflicted
+++ resolved
@@ -1,13 +1,6 @@
-<<<<<<< HEAD
-from datetime import datetime, timedelta
+import pendulum
 
 from mock import patch
-=======
-from unittest.mock import patch
->>>>>>> 0481c834
-
-import pendulum
-
 from organize.compat import Path
 from organize.filters import LastModified
 
